--- conflicted
+++ resolved
@@ -87,21 +87,14 @@
         // Support for MW 1.19
         if (actionLogin?.login?.result === 'NeedToken') {
             actionLogin = await this.api.post(loginObj(actionLogin?.login?.token));
-<<<<<<< HEAD
-        // Good login check
+        }
+
+        // Successful login
         if (actionLogin?.login?.result === 'Success') {
             this.cacheUser = await this.whoAmI();
             return actionLogin;
         }
-=======
-        }
-
-        // Successful login
-        if (actionLogin?.login?.result === 'Success') {
-            return actionLogin;
-        }
-
->>>>>>> 1ddff6d7
+
         // Reason throwing
         if (actionLogin?.login?.result) {
             throw new MediaWikiJSError('FAILED_LOGIN', actionLogin?.login?.result);
@@ -120,21 +113,16 @@
         this.cacheUser = await this.whoAmI();
     }
 
-<<<<<<< HEAD
+    /**
+     * Sets the server.
+     * @param {string} server The server of the wiki, with the HTTP/HTTPS protocol.
+     * @param {string} script The path to the api.php file.
+     * @returns {MediaWikiJS}
+     */
     async setServer(server,script){
         this.api.setServer(server,script);
         this.cache = {};
         this.cacheSite = (await this.getSiteInfo('general')).general;
-=======
-    /**
-     * Sets the server.
-     * @param {string} server The server of the wiki, with the HTTP/HTTPS protocol.
-     * @param {string} script The path to the api.php file.
-     * @returns {MediaWikiJS}
-     */
-    setServer(server, script) {
-        this.api.setServer(server, script);
->>>>>>> 1ddff6d7
         return this;
     }
 
